# pages/DeepRL_Allocation.py
import streamlit as st, pandas as pd, altair as alt
from utils.deep_rl_utils import load_model, allocate_students
from utils.cpsat_utils   import to_csv_bytes
<<<<<<< HEAD
from langchain_community.llms import Ollama
from langchain.prompts import ChatPromptTemplate
import textwrap
=======
from utils.ui_utils import render_footer
>>>>>>> f0e38f74

st.set_page_config(page_title="Deep-RL Allocation", layout="wide")
st.title("ClassForge: Deep-RL Algorithm Classroom Allocation")
render_footer()

# ── 1. Get dataframe (from session or local upload) ─────────────────
if "uploaded_df" not in st.session_state:
    st.session_state["redirect_warning"] = True
    if hasattr(st, "switch_page"):
        st.switch_page("Home.py")
    else:
        st.experimental_set_query_params(page="Home.py")
        st.experimental_rerun()
else:
    df_raw = st.session_state.uploaded_df.copy()

# ── 2. Rebuild Student_Name (always) ────────────────────────────────
if {"First_Name", "Last_Name"}.issubset(df_raw.columns):
    df_raw["Student_Name"] = (
        df_raw["First_Name"].astype(str).str.strip()
        + " "
        + df_raw["Last_Name"].astype(str).str.strip()
    )
else:
    df_raw["Student_Name"] = df_raw["Student_ID"].astype(str)

# ── 3. Parameter controls ───────────────────────────────────────────
<<<<<<< HEAD
#cap_col, cls_col = st.columns(2)
#capacity = cap_col.number_input("Capacity per class", 1, 40, 20, 1)
#num_classrooms = cls_col.slider("Number of classrooms (≤10)", 2, 10, 10, 1)
num_classrooms = st.slider("Number of classrooms (≤10)", 2, 10, 10, 1)
=======
num_classrooms = st.slider("Number of classrooms", 2, 10, 6, 1)
>>>>>>> f0e38f74

# ── 4. Load DQN model (cached in session) ───────────────────────────
if "dqn_model" not in st.session_state:
    st.session_state.dqn_model = load_model(state_size=15, action_size=10)

with st.spinner("Allocating with DQN…"):
    assigned_df = allocate_students(
        df_raw,
        st.session_state.dqn_model,
        num_classrooms=num_classrooms,
<<<<<<< HEAD
        #max_capacity=capacity,
=======
>>>>>>> f0e38f74
    )
    
    # Ensure Student_Name is restored (in case allocator strips it)
    if "Student_Name" in df_raw.columns:
        assigned_df = assigned_df.merge(
            df_raw[["Student_ID", "Student_Name"]],
            on="Student_ID",
            how="left"
        )

# Move key columns forward
front = ["Assigned_Classroom", "Student_ID"]
if "Student_Name" in assigned_df.columns:
    front.append("Student_Name")
assigned_df = assigned_df[front + [c for c in assigned_df.columns if c not in front]]

# ── 5. Tabs: rosters first, visualisations second ───────────────────
tab_roster, tab_vis = st.tabs(["Class Rosters", "Visualisations"])

# ---------- Class rosters tab --------------------------------------
with tab_roster:
    editable = st.checkbox("Enable manual edits", value=False)
    df_edit = st.data_editor(
        assigned_df,
        disabled=not editable,
        num_rows="fixed",
        column_config={"Assigned_Classroom": st.column_config.NumberColumn(min_value=1)},
        use_container_width=True,
    )
    if editable:
        assigned_df = df_edit

    cols = st.columns(2)
    for idx, (cls, sub) in enumerate(assigned_df.groupby("Assigned_Classroom"), 1):
        with cols[(idx - 1) % 2]:
            st.markdown(f"**Class {cls}**")
            st.dataframe(
                sub[["Student_ID", "Student_Name", "Reason"]],
                hide_index=True,
                use_container_width=True,
            )

    st.download_button(
        "📥 Download allocation (CSV)",
        to_csv_bytes(assigned_df),
        file_name="deep_rl_alloc.csv",
        mime="text/csv",
    )

# ---------- Visualisations tab --------------------------------------
with tab_vis:
    st.markdown(f"#### Number of Classrooms: `{num_classrooms}`")

    # Students per Classroom
    counts = (
        assigned_df["Assigned_Classroom"]
        .value_counts()
        .sort_index()
        .reset_index(name="Students")
    )
    counts.columns = ["Classroom", "Students"]

    st.markdown("### Students per Classroom")
    st.bar_chart(counts, x="Classroom", y="Students", use_container_width=True)

    # Allocation Reasons
<<<<<<< HEAD
        # Allocation Reasons
    st.markdown("### 📝 Allocation Reasons (by Category)")

=======
    st.markdown("### Allocation Reasons (by Category)")
>>>>>>> f0e38f74
    # Compute counts
    reason_counts = (
        assigned_df["Reason"]
            .value_counts()
            .reset_index(name="Count")
            .rename(columns={"index": "Reason"})
    )
    # Map each raw reason into a broader category by keyword matching
    def map_reason_category(reason: str) -> str:
        rl = reason.lower()
        if "profile" in rl:
            return "Skill Balance"
        elif any(term in rl for term in ["disrespect", "bullied", "stress", "satisfaction"]):
            return "Wellbeing"
        elif "friend" in rl:
            return "Social Fit"
        elif any(term in rl for term in ["performer", "mentor", "leadership", "challenge"]):
            return "Performance"
        else:
            return "Other"

    reason_counts["Category"] = reason_counts["Reason"].apply(map_reason_category)

     # Sort descending
    reason_counts = reason_counts.sort_values("Count", ascending=False)

    # Build Altair chart
    chart = (
        alt.Chart(reason_counts)
          .mark_bar(cornerRadiusTopLeft=3, cornerRadiusBottomLeft=3)
          .encode(
             y=alt.Y(
                 "Reason:N", sort="-x", title=None,
                 axis=alt.Axis(labelFontSize=12, labelLimit=300)
             ),
             x=alt.X(
                 "Count:Q", title="Number of Students",
                 axis=alt.Axis(labelFontSize=12, titleFontSize=14)
             ),
             color=alt.Color(
                 "Category:N", title="Reason Category",
                 legend=alt.Legend(orient="right", labelFontSize=12, titleFontSize=14)
             ),
             tooltip=[
                 alt.Tooltip("Reason:N", title="Reason"),
                 alt.Tooltip("Count:Q", title="Count"),
                 alt.Tooltip("Category:N", title="Category")
             ]
          )
          .properties(height=600, width=800)
          .configure_view(strokeOpacity=0)
          .configure_axis(grid=False)
    )
    st.altair_chart(chart, use_container_width=True)

    # Use LangChain + Ollama for explanation 
    category_summary = reason_counts.groupby("Category")["Count"].sum().reset_index()
    summary_lines = [
        f"- {row['Category']}: {row['Count']} students"
        for _, row in category_summary.iterrows()
    ]
    summary = (
        "Classroom allocation reasons (by category):\n" +
        "\n".join(summary_lines) +
        "\n\nDetails:\n" +
        reason_counts.to_string(index=False)
    )

    llm = Ollama(model="mistral")  # Change model name if you want
    prompt = ChatPromptTemplate.from_template(
        "Summarize the following allocation reasons for a school leader, using concise bullet points for each main category, "
        "and make sure the explanation is easy to read and highlights why each category matters for students:\n\n{summary}"
    )
    chain = prompt | llm
    response = chain.invoke({"summary": summary})

    wrapped = textwrap.fill(response, width=100)

    st.markdown("#### 🤖 AI Explanation of Allocation Reasons")
    
    # Display the response in markdown (bullets)
    st.markdown(response)
<|MERGE_RESOLUTION|>--- conflicted
+++ resolved
@@ -2,13 +2,10 @@
 import streamlit as st, pandas as pd, altair as alt
 from utils.deep_rl_utils import load_model, allocate_students
 from utils.cpsat_utils   import to_csv_bytes
-<<<<<<< HEAD
 from langchain_community.llms import Ollama
 from langchain.prompts import ChatPromptTemplate
 import textwrap
-=======
 from utils.ui_utils import render_footer
->>>>>>> f0e38f74
 
 st.set_page_config(page_title="Deep-RL Allocation", layout="wide")
 st.title("ClassForge: Deep-RL Algorithm Classroom Allocation")
@@ -36,14 +33,9 @@
     df_raw["Student_Name"] = df_raw["Student_ID"].astype(str)
 
 # ── 3. Parameter controls ───────────────────────────────────────────
-<<<<<<< HEAD
-#cap_col, cls_col = st.columns(2)
-#capacity = cap_col.number_input("Capacity per class", 1, 40, 20, 1)
-#num_classrooms = cls_col.slider("Number of classrooms (≤10)", 2, 10, 10, 1)
-num_classrooms = st.slider("Number of classrooms (≤10)", 2, 10, 10, 1)
-=======
-num_classrooms = st.slider("Number of classrooms", 2, 10, 6, 1)
->>>>>>> f0e38f74
+cap_col, cls_col = st.columns(2)
+capacity = cap_col.number_input("Capacity per class", 1, 40, 20, 1)
+num_classrooms = cls_col.slider("Number of classrooms (≤10)", 2, 10, 10, 1)
 
 # ── 4. Load DQN model (cached in session) ───────────────────────────
 if "dqn_model" not in st.session_state:
@@ -54,10 +46,7 @@
         df_raw,
         st.session_state.dqn_model,
         num_classrooms=num_classrooms,
-<<<<<<< HEAD
-        #max_capacity=capacity,
-=======
->>>>>>> f0e38f74
+        max_capacity=capacity,
     )
     
     # Ensure Student_Name is restored (in case allocator strips it)
@@ -124,13 +113,7 @@
     st.bar_chart(counts, x="Classroom", y="Students", use_container_width=True)
 
     # Allocation Reasons
-<<<<<<< HEAD
-        # Allocation Reasons
-    st.markdown("### 📝 Allocation Reasons (by Category)")
-
-=======
     st.markdown("### Allocation Reasons (by Category)")
->>>>>>> f0e38f74
     # Compute counts
     reason_counts = (
         assigned_df["Reason"]
